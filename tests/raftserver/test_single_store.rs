--- conflicted
+++ resolved
@@ -32,7 +32,7 @@
     }
 
     let put = new_request(1, vec![new_put_cmd(b"a2", b"v2")]);
-    let resp = cluster.call_command_on_leader(put, Duration::from_secs(3)).unwrap();
+    let resp = cluster.call_command_on_leader(1, put, Duration::from_secs(3)).unwrap();
     assert!(resp.get_header().has_error(),
             "invalid key should be rejected.");
     assert!(cluster.engines[&1].get_value(b"a2").unwrap().is_none());
@@ -55,7 +55,6 @@
         assert_eq!(v, Some(putv.to_vec()));
     }
 
-<<<<<<< HEAD
     for i in 1..1000 {
         let k = format!("key{}", i);
         let putk = k.as_bytes();
@@ -63,9 +62,6 @@
         assert!(cluster.get(putk).is_none());
     }
 }
-=======
-    let sendch = &store.get_sendch();
->>>>>>> b717b7d7
 
 #[test]
 fn test_seek() {
@@ -75,7 +71,6 @@
 
     sleep_ms(300);
 
-<<<<<<< HEAD
     for i in 100..200 {
         let (k, v) = (format!("key{}", i), format!("value{}", i));
         let putk = k.as_bytes();
@@ -90,20 +85,6 @@
         assert_eq!(k, keys::data_key(b"key100"));
         assert_eq!(v, b"value100");
     }
-=======
-    let peer = new_peer(1, 1, 1);
-    let put = new_request(1,
-                          peer.clone(),
-                          vec![new_put_cmd(&keys::data_key(b"a1"), b"v1")]);
-    let resp = call_command(sendch, put, Duration::from_secs(3)).unwrap().unwrap();
-    assert_eq!(resp.get_responses().len(), 1);
-    assert_eq!(resp.get_responses()[0].get_cmd_type(), CommandType::Put);
-
-    let get = new_request(1, peer.clone(), vec![new_get_cmd(&keys::data_key(b"a1"))]);
-    let resp = call_command(sendch, get, Duration::from_secs(3)).unwrap().unwrap();
-    assert_eq!(resp.get_responses().len(), 1);
-    assert_eq!(resp.get_responses()[0].get_cmd_type(), CommandType::Get);
->>>>>>> b717b7d7
 
     for i in 100..200 {
         let (k, v) = (format!("key{}", i), format!("value{}", i));
@@ -114,15 +95,11 @@
         assert_eq!(sv, putv);
     }
 
-<<<<<<< HEAD
     for i in 200..300 {
         let k = format!("key{}", i);
         let putk = k.as_bytes();
         assert!(cluster.seek(putk).is_none());
     }
-=======
-    sendch.send_quit().unwrap();
->>>>>>> b717b7d7
 
     assert!(cluster.seek(b"key2").is_none(),
             "seek should follow binary order");

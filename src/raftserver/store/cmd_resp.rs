--- conflicted
+++ resolved
@@ -3,12 +3,8 @@
 use std::option::Option;
 
 use proto::raft_cmdpb::RaftCommandResponse;
-<<<<<<< HEAD
-use proto::errorpb::ErrorDetail;
 use proto::metapb;
-=======
 use proto::errorpb::{self, ErrorDetail};
->>>>>>> b290566a
 
 pub fn region_not_found_error(region_id: u64) -> RaftCommandResponse {
     let mut detail = ErrorDetail::new();
@@ -18,13 +14,10 @@
 
 pub fn not_leader_error(region_id: u64, leader: Option<metapb::Peer>) -> RaftCommandResponse {
     let mut detail = ErrorDetail::new();
-    {
-        let mut msg = detail.mut_not_leader();
-        if let Some(leader) = leader {
-            msg.set_leader(leader);
-        }
-        msg.set_region_id(region_id);
+    if let Some(leader) = leader {
+        detail.mut_not_leader().set_leader(leader);
     }
+    detail.mut_not_leader().set_region_id(region_id);
     detail_error("peer is not leader", detail)
 }
 
